--- conflicted
+++ resolved
@@ -4,11 +4,10 @@
 
 The format is based on [Keep a Changelog](https://keepachangelog.com/en/1.0.0/) and this project adheres to [Semantic Versioning](https://semver.org/spec/v2.0.0.html).
 
-<<<<<<< HEAD
 ## [UnReleased]
 
 - Support for consuming partitioned topics
-=======
+
 ## [2.12.0] - ?
 
 ### Added
@@ -20,7 +19,6 @@
 
 - Fixed issue with `Send` extension methods that do include `MessageMetadata` in the parameter list. The issue prevents more than two messages from being published on namespaces where deduplication is enabled.
 - Calling `await send(...)` on a Producer did not correctly terminate with an exception when a send operation failed, e.g. because the producer faulted.
->>>>>>> 7719fa56
 
 ## [2.11.0] - 2023-03-13
 
