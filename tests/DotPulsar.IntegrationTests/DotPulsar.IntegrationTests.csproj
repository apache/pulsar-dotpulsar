--- conflicted
+++ resolved
@@ -7,7 +7,6 @@
     </PropertyGroup>
 
     <ItemGroup>
-<<<<<<< HEAD
       <PackageReference Include="Ductus.FluentDocker" Version="2.10.7"/>
       <PackageReference Include="FluentAssertions" Version="5.10.3"/>
       <PackageReference Include="Microsoft.NET.Test.Sdk" Version="16.10.0"/>
@@ -20,7 +19,7 @@
         <IncludeAssets>runtime; build; native; contentfiles; analyzers; buildtransitive</IncludeAssets>
         <PrivateAssets>all</PrivateAssets>
       </PackageReference>
-=======
+        <PackageReference Include="Ductus.FluentDocker" Version="2.10.7"/>
         <PackageReference Include="FluentAssertions" Version="6.1.0" />
         <PackageReference Include="Microsoft.NET.Test.Sdk" Version="16.11.0" />
         <PackageReference Include="xunit" Version="2.4.1" />
@@ -32,7 +31,6 @@
             <IncludeAssets>runtime; build; native; contentfiles; analyzers; buildtransitive</IncludeAssets>
             <PrivateAssets>all</PrivateAssets>
         </PackageReference>
->>>>>>> 2c404092
     </ItemGroup>
 
   <ItemGroup>
