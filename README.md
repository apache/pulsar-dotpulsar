--- conflicted
+++ resolved
@@ -50,19 +50,6 @@
 - [X] Automatic reconnect
 - [X] TLS connections
 - [X] Pulsar Proxy
-<<<<<<< HEAD
-- [X] Producer send with custom metadata
-- [X] Producer send with event time, sequence id, and delayed message delivery
-- [X] Producer send with key and ordering key
-- [X] Producer for partitioned topics
-- [X] Consumer subscription with initial position and priority level
-- [X] Consumer subscription types exclusive, shared, failover, and key shared
-- [X] Consumer receive and single + cumulative acknowledge
-- [X] Consumer and Reader seek on message-id and publish time
-- [X] Consumer for partitioned topics
-- [X] Consumer unsubscribe
-- [X] Consume compacted topics
-=======
 - [X] Producer - send with custom metadata
 - [X] Producer - send with event time, sequence id, and delayed message delivery
 - [X] Producer - send with key and ordering key
@@ -73,7 +60,6 @@
 - [X] Consumer/Reader - seek on message-id and publish time
 - [X] Consumer - unsubscribe
 - [X] Consumer - compacted topics
->>>>>>> 7719fa56
 - [X] Reader API
 - [X] Read/Consume/Acknowledge batched messages
 - [X] Telemetry
