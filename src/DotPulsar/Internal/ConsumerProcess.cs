﻿/*
 * Licensed under the Apache License, Version 2.0 (the "License");
 * you may not use this file except in compliance with the License.
 * You may obtain a copy of the License at
 *
 *   http://www.apache.org/licenses/LICENSE-2.0
 *
 * Unless required by applicable law or agreed to in writing, software
 * distributed under the License is distributed on an "AS IS" BASIS,
 * WITHOUT WARRANTIES OR CONDITIONS OF ANY KIND, either express or implied.
 * See the License for the specific language governing permissions and
 * limitations under the License.
 */

namespace DotPulsar.Internal
{
    using Abstractions;
    using System;
    using System.Threading.Tasks;

    public sealed class ConsumerProcess : Process
    {
        private readonly IStateManager<ConsumerState> _stateManager;
        private readonly IConsumerChannelFactory _factory;
        private readonly Consumer _consumer;
        private readonly bool _isFailoverSubscription;

        public ConsumerProcess(
            Guid correlationId,
            IStateManager<ConsumerState> stateManager,
            IConsumerChannelFactory factory,
            Consumer consumer,
            bool isFailoverSubscription) : base(correlationId)
        {
            _stateManager = stateManager;
            _factory = factory;
            _consumer = consumer;
            _isFailoverSubscription = isFailoverSubscription;
        }

        public override async ValueTask DisposeAsync()
        {
            _stateManager.SetState(ConsumerState.Closed);
            CancellationTokenSource.Cancel();
            await _consumer.DisposeAsync().ConfigureAwait(false);
        }

        protected override void CalculateState()
        {
            if (_consumer.IsFinalState())
                return;

            if (ExecutorState == ExecutorState.Faulted)
            {
                _stateManager.SetState(ConsumerState.Faulted);
                return;
            }

            switch (ChannelState)
            {
                case ChannelState.Active:
                    _stateManager.SetState(ConsumerState.Active);
                    return;
                case ChannelState.Inactive:
                    _stateManager.SetState(ConsumerState.Inactive);
                    return;
                case ChannelState.ClosedByServer:
                case ChannelState.Disconnected:
                    _stateManager.SetState(ConsumerState.Disconnected);
                    SetupChannel();
                    return;
                case ChannelState.Connected:
                    if (!_isFailoverSubscription)
                        _stateManager.SetState(ConsumerState.Active);
                    return;
                case ChannelState.ReachedEndOfTopic:
                    _stateManager.SetState(ConsumerState.ReachedEndOfTopic);
                    return;
                case ChannelState.Unsubscribed:
                    _stateManager.SetState(ConsumerState.Unsubscribed);
                    return;
            }
        }

        private async void SetupChannel()
        {
<<<<<<< HEAD
            IConsumerChannel? channel = null;

            try
            {
                channel = await _factory.Create(CancellationTokenSource.Token).ConfigureAwait(false);
                _consumer.SetChannel(channel);
            }
            catch
            {
                if (channel != null)
                    await channel.DisposeAsync().ConfigureAwait(false);
            }
=======
            var channel = await _factory.Create(CancellationTokenSource.Token).ConfigureAwait(false);
            await _consumer.SetChannel(channel).ConfigureAwait(false);
>>>>>>> f86402ff
        }
    }
}<|MERGE_RESOLUTION|>--- conflicted
+++ resolved
@@ -84,23 +84,8 @@
 
         private async void SetupChannel()
         {
-<<<<<<< HEAD
-            IConsumerChannel? channel = null;
-
-            try
-            {
-                channel = await _factory.Create(CancellationTokenSource.Token).ConfigureAwait(false);
-                _consumer.SetChannel(channel);
-            }
-            catch
-            {
-                if (channel != null)
-                    await channel.DisposeAsync().ConfigureAwait(false);
-            }
-=======
             var channel = await _factory.Create(CancellationTokenSource.Token).ConfigureAwait(false);
             await _consumer.SetChannel(channel).ConfigureAwait(false);
->>>>>>> f86402ff
         }
     }
 }