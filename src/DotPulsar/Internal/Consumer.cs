﻿/*
 * Licensed under the Apache License, Version 2.0 (the "License");
 * you may not use this file except in compliance with the License.
 * You may obtain a copy of the License at
 *
 *   http://www.apache.org/licenses/LICENSE-2.0
 *
 * Unless required by applicable law or agreed to in writing, software
 * distributed under the License is distributed on an "AS IS" BASIS,
 * WITHOUT WARRANTIES OR CONDITIONS OF ANY KIND, either express or implied.
 * See the License for the specific language governing permissions and
 * limitations under the License.
 */

namespace DotPulsar.Internal
{
    using Abstractions;
    using DotPulsar.Abstractions;
    using DotPulsar.Exceptions;
    using Events;
<<<<<<< HEAD
    using PulsarApi;
    using System;
    using System.Collections.Generic;
=======
    using Microsoft.Extensions.ObjectPool;
    using PulsarApi;
    using System;
    using System.Collections.Generic;
    using System.Linq;
>>>>>>> f86402ff
    using System.Runtime.CompilerServices;
    using System.Threading;
    using System.Threading.Tasks;

    public sealed class Consumer : IConsumer
    {
        private readonly Guid _correlationId;
        private readonly IRegisterEvent _eventRegister;
        private IConsumerChannel _channel;
        private readonly ObjectPool<CommandAck> _commandAckPool;
        private readonly IExecute _executor;
        private readonly IStateChanged<ConsumerState> _state;
        private int _isDisposed;

        public string Topic { get; }

        public Consumer(
            Guid correlationId,
            string topic,
            IRegisterEvent eventRegister,
            IConsumerChannel initialChannel,
            IExecute executor,
            IStateChanged<ConsumerState> state)
        {
            _correlationId = correlationId;
            Topic = topic;
            _eventRegister = eventRegister;
            _channel = initialChannel;
            _executor = executor;
            _state = state;
            _commandAckPool = new DefaultObjectPool<CommandAck>(new DefaultPooledObjectPolicy<CommandAck>());
            _isDisposed = 0;

            _eventRegister.Register(new ConsumerCreated(_correlationId, this));
        }

        public async ValueTask<ConsumerStateChanged> StateChangedTo(ConsumerState state, CancellationToken cancellationToken)
        {
            var newState = await _state.StateChangedTo(state, cancellationToken).ConfigureAwait(false);
            return new ConsumerStateChanged(this, newState);
        }

        public async ValueTask<ConsumerStateChanged> StateChangedFrom(ConsumerState state, CancellationToken cancellationToken)
        {
            var newState = await _state.StateChangedFrom(state, cancellationToken).ConfigureAwait(false);
            return new ConsumerStateChanged(this, newState);
        }

        public bool IsFinalState()
            => _state.IsFinalState();

        public bool IsFinalState(ConsumerState state)
            => _state.IsFinalState(state);

        public async ValueTask DisposeAsync()
        {
            if (Interlocked.Exchange(ref _isDisposed, 1) != 0)
                return;

            _eventRegister.Register(new ConsumerDisposed(_correlationId, this));
            await _channel.DisposeAsync().ConfigureAwait(false);
        }

        public async IAsyncEnumerable<Message> Messages([EnumeratorCancellation] CancellationToken cancellationToken)
        {
            ThrowIfDisposed();

            while (!cancellationToken.IsCancellationRequested)
                yield return await _executor.Execute(() => _channel.Receive(cancellationToken), cancellationToken).ConfigureAwait(false);
        }

        public async ValueTask Acknowledge(Message message, CancellationToken cancellationToken)
            => await Acknowledge(message.MessageId.Data, CommandAck.AckType.Individual, cancellationToken).ConfigureAwait(false);

        public async ValueTask Acknowledge(MessageId messageId, CancellationToken cancellationToken)
            => await Acknowledge(messageId.Data, CommandAck.AckType.Individual, cancellationToken).ConfigureAwait(false);

        public async ValueTask AcknowledgeCumulative(Message message, CancellationToken cancellationToken)
            => await Acknowledge(message.MessageId.Data, CommandAck.AckType.Cumulative, cancellationToken).ConfigureAwait(false);

        public async ValueTask AcknowledgeCumulative(MessageId messageId, CancellationToken cancellationToken)
            => await Acknowledge(messageId.Data, CommandAck.AckType.Cumulative, cancellationToken).ConfigureAwait(false);
<<<<<<< HEAD
=======

        public async ValueTask RedeliverUnacknowledgedMessages(IEnumerable<MessageId> messageIds, CancellationToken cancellationToken)
            => await RedeliverUnacknowledgedMessages(messageIds.Select(m => m.Data).ToList(), cancellationToken).ConfigureAwait(false);

        public async ValueTask RedeliverUnacknowledgedMessages(CancellationToken cancellationToken)
            => await RedeliverUnacknowledgedMessages(Enumerable.Empty<MessageId>(), cancellationToken).ConfigureAwait(false);
>>>>>>> f86402ff

        public async ValueTask Unsubscribe(CancellationToken cancellationToken)
        {
            ThrowIfDisposed();

<<<<<<< HEAD
            _ = await _executor.Execute(() => _channel.Send(new CommandUnsubscribe(), cancellationToken), cancellationToken).ConfigureAwait(false);
=======
            var unsubscribe = new CommandUnsubscribe();
            _ = await _executor.Execute(() => _channel.Send(unsubscribe, cancellationToken), cancellationToken).ConfigureAwait(false);
>>>>>>> f86402ff
        }

        public async ValueTask Seek(MessageId messageId, CancellationToken cancellationToken)
        {
            ThrowIfDisposed();

            var seek = new CommandSeek
            {
                MessageId = messageId.Data
            };

            _ = await _executor.Execute(() => _channel.Send(seek, cancellationToken), cancellationToken).ConfigureAwait(false);
        }

        public async ValueTask<MessageId> GetLastMessageId(CancellationToken cancellationToken)
        {
            ThrowIfDisposed();

<<<<<<< HEAD
            var response = await _executor.Execute(() => _channel.Send(new CommandGetLastMessageId(), cancellationToken), cancellationToken).ConfigureAwait(false);
=======
            var getLastMessageId = new CommandGetLastMessageId();
            var response = await _executor.Execute(() => _channel.Send(getLastMessageId, cancellationToken), cancellationToken).ConfigureAwait(false);
>>>>>>> f86402ff

            return new MessageId(response.LastMessageId);
        }

        private async ValueTask Acknowledge(MessageIdData messageIdData, CommandAck.AckType ackType, CancellationToken cancellationToken)
        {
            ThrowIfDisposed();

<<<<<<< HEAD
            await _executor.Execute(() =>
            {
                _cachedCommandAck.Type = ackType;
                _cachedCommandAck.MessageIds.Clear();
                _cachedCommandAck.MessageIds.Add(messageIdData);
                return _channel.Send(_cachedCommandAck, cancellationToken);
            }, cancellationToken).ConfigureAwait(false);
=======
            var commandAck = _commandAckPool.Get();
            commandAck.Type = ackType;
            commandAck.MessageIds.Clear();
            commandAck.MessageIds.Add(messageIdData);

            try
            {
                await _executor.Execute(() =>
                {
                    return _channel.Send(commandAck, cancellationToken);
                }, cancellationToken).ConfigureAwait(false);
            }
            finally
            {
                _commandAckPool.Return(commandAck);
            }
>>>>>>> f86402ff
        }

        private async ValueTask RedeliverUnacknowledgedMessages(List<MessageIdData> messageIds, CancellationToken cancellationToken)
        {
            ThrowIfDisposed();

            var redeliverUnacknowledgedMessages = new CommandRedeliverUnacknowledgedMessages();
            redeliverUnacknowledgedMessages.MessageIds.AddRange(messageIds);

            await _executor.Execute(() =>
            {
                return _channel.Send(redeliverUnacknowledgedMessages, cancellationToken);
            }, cancellationToken).ConfigureAwait(false);
        }

        internal async ValueTask SetChannel(IConsumerChannel channel)
        {
            if (_isDisposed != 0)
            {
                await channel.DisposeAsync().ConfigureAwait(false);
                return;
            }

            var oldChannel = _channel;
            _channel = channel;

            if (oldChannel != null)
                await oldChannel.DisposeAsync().ConfigureAwait(false);
        }

        private void ThrowIfDisposed()
        {
            if (_isDisposed != 0)
                throw new ConsumerDisposedException();
        }
    }
}<|MERGE_RESOLUTION|>--- conflicted
+++ resolved
@@ -18,17 +18,11 @@
     using DotPulsar.Abstractions;
     using DotPulsar.Exceptions;
     using Events;
-<<<<<<< HEAD
-    using PulsarApi;
-    using System;
-    using System.Collections.Generic;
-=======
     using Microsoft.Extensions.ObjectPool;
     using PulsarApi;
     using System;
     using System.Collections.Generic;
     using System.Linq;
->>>>>>> f86402ff
     using System.Runtime.CompilerServices;
     using System.Threading;
     using System.Threading.Tasks;
@@ -111,26 +105,19 @@
 
         public async ValueTask AcknowledgeCumulative(MessageId messageId, CancellationToken cancellationToken)
             => await Acknowledge(messageId.Data, CommandAck.AckType.Cumulative, cancellationToken).ConfigureAwait(false);
-<<<<<<< HEAD
-=======
 
         public async ValueTask RedeliverUnacknowledgedMessages(IEnumerable<MessageId> messageIds, CancellationToken cancellationToken)
             => await RedeliverUnacknowledgedMessages(messageIds.Select(m => m.Data).ToList(), cancellationToken).ConfigureAwait(false);
 
         public async ValueTask RedeliverUnacknowledgedMessages(CancellationToken cancellationToken)
             => await RedeliverUnacknowledgedMessages(Enumerable.Empty<MessageId>(), cancellationToken).ConfigureAwait(false);
->>>>>>> f86402ff
 
         public async ValueTask Unsubscribe(CancellationToken cancellationToken)
         {
             ThrowIfDisposed();
 
-<<<<<<< HEAD
-            _ = await _executor.Execute(() => _channel.Send(new CommandUnsubscribe(), cancellationToken), cancellationToken).ConfigureAwait(false);
-=======
             var unsubscribe = new CommandUnsubscribe();
             _ = await _executor.Execute(() => _channel.Send(unsubscribe, cancellationToken), cancellationToken).ConfigureAwait(false);
->>>>>>> f86402ff
         }
 
         public async ValueTask Seek(MessageId messageId, CancellationToken cancellationToken)
@@ -149,12 +136,8 @@
         {
             ThrowIfDisposed();
 
-<<<<<<< HEAD
-            var response = await _executor.Execute(() => _channel.Send(new CommandGetLastMessageId(), cancellationToken), cancellationToken).ConfigureAwait(false);
-=======
             var getLastMessageId = new CommandGetLastMessageId();
             var response = await _executor.Execute(() => _channel.Send(getLastMessageId, cancellationToken), cancellationToken).ConfigureAwait(false);
->>>>>>> f86402ff
 
             return new MessageId(response.LastMessageId);
         }
@@ -163,15 +146,6 @@
         {
             ThrowIfDisposed();
 
-<<<<<<< HEAD
-            await _executor.Execute(() =>
-            {
-                _cachedCommandAck.Type = ackType;
-                _cachedCommandAck.MessageIds.Clear();
-                _cachedCommandAck.MessageIds.Add(messageIdData);
-                return _channel.Send(_cachedCommandAck, cancellationToken);
-            }, cancellationToken).ConfigureAwait(false);
-=======
             var commandAck = _commandAckPool.Get();
             commandAck.Type = ackType;
             commandAck.MessageIds.Clear();
@@ -188,7 +162,6 @@
             {
                 _commandAckPool.Return(commandAck);
             }
->>>>>>> f86402ff
         }
 
         private async ValueTask RedeliverUnacknowledgedMessages(List<MessageIdData> messageIds, CancellationToken cancellationToken)
