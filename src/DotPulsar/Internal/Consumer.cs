﻿/*
 * Licensed under the Apache License, Version 2.0 (the "License");
 * you may not use this file except in compliance with the License.
 * You may obtain a copy of the License at
 *
 *   http://www.apache.org/licenses/LICENSE-2.0
 *
 * Unless required by applicable law or agreed to in writing, software
 * distributed under the License is distributed on an "AS IS" BASIS,
 * WITHOUT WARRANTIES OR CONDITIONS OF ANY KIND, either express or implied.
 * See the License for the specific language governing permissions and
 * limitations under the License.
 */

namespace DotPulsar.Internal
{
    using Abstractions;
    using DotPulsar.Abstractions;
    using DotPulsar.Exceptions;
    using DotPulsar.Internal.Extensions;
    using Events;
    using Microsoft.Extensions.ObjectPool;
    using PulsarApi;
    using System;
    using System.Collections.Generic;
    using System.Linq;
    using System.Threading;
    using System.Threading.Tasks;

    public sealed class Consumer : IConsumer
    {
        private readonly Guid _correlationId;
        private readonly IRegisterEvent _eventRegister;
        private IConsumerChannel _channel;
        private readonly ObjectPool<CommandAck> _commandAckPool;
        private readonly IExecute _executor;
        private readonly IStateChanged<ConsumerState> _state;
        private int _isDisposed;

        public Uri ServiceUrl { get; }
        public string SubscriptionName { get; }
        public string Topic { get; }

        public Consumer(
            Guid correlationId,
            Uri serviceUrl,
            string subscriptionName,
            string topic,
            IRegisterEvent eventRegister,
            IConsumerChannel initialChannel,
            IExecute executor,
            IStateChanged<ConsumerState> state)
        {
            _correlationId = correlationId;
            ServiceUrl = serviceUrl;
            SubscriptionName = subscriptionName;
            Topic = topic;
            _eventRegister = eventRegister;
            _channel = initialChannel;
            _executor = executor;
            _state = state;
            _commandAckPool = new DefaultObjectPool<CommandAck>(new DefaultPooledObjectPolicy<CommandAck>());
            _isDisposed = 0;

            _eventRegister.Register(new ConsumerCreated(_correlationId, this));
        }

        public async ValueTask<ConsumerState> OnStateChangeTo(ConsumerState state, CancellationToken cancellationToken)
            => await _state.StateChangedTo(state, cancellationToken).ConfigureAwait(false);

        public async ValueTask<ConsumerState> OnStateChangeFrom(ConsumerState state, CancellationToken cancellationToken)
            => await _state.StateChangedFrom(state, cancellationToken).ConfigureAwait(false);

        public bool IsFinalState()
            => _state.IsFinalState();

        public bool IsFinalState(ConsumerState state)
            => _state.IsFinalState(state);

        public async ValueTask DisposeAsync()
        {
            if (Interlocked.Exchange(ref _isDisposed, 1) != 0)
                return;

            _eventRegister.Register(new ConsumerDisposed(_correlationId, this));
            await _channel.ClosedByClient(CancellationToken.None).ConfigureAwait(false);
            await _channel.DisposeAsync().ConfigureAwait(false);
        }

        public async ValueTask<Message> Receive(CancellationToken cancellationToken)
        {
            ThrowIfDisposed();

            return await _executor.Execute(() => ReceiveMessage(cancellationToken), cancellationToken).ConfigureAwait(false);
        }

        private async ValueTask<Message> ReceiveMessage(CancellationToken cancellationToken)
            => await _channel.Receive(cancellationToken).ConfigureAwait(false);

        public async ValueTask Acknowledge(MessageId messageId, CancellationToken cancellationToken)
            => await Acknowledge(messageId, CommandAck.AckType.Individual, cancellationToken).ConfigureAwait(false);

        public async ValueTask AcknowledgeCumulative(MessageId messageId, CancellationToken cancellationToken)
            => await Acknowledge(messageId, CommandAck.AckType.Cumulative, cancellationToken).ConfigureAwait(false);

        public async ValueTask RedeliverUnacknowledgedMessages(IEnumerable<MessageIdData> messageIds, CancellationToken cancellationToken)
        {
            ThrowIfDisposed();

            var command = new CommandRedeliverUnacknowledgedMessages();
<<<<<<< HEAD
            command.MessageIds.AddRange(messageIds);
=======
            command.MessageIds.AddRange(messageIds.Select(messageId => messageId.ToMessageIdData()));
>>>>>>> 5ab2a732
            await _executor.Execute(() => RedeliverUnacknowledgedMessages(command, cancellationToken), cancellationToken).ConfigureAwait(false);
        }

        public async ValueTask RedeliverUnacknowledgedMessages(IEnumerable<MessageId> messageIds, CancellationToken cancellationToken)
            => await RedeliverUnacknowledgedMessages(messageIds.Select(m => m.Data), cancellationToken).ConfigureAwait(false);

        public async ValueTask RedeliverUnacknowledgedMessages(CancellationToken cancellationToken)
            => await RedeliverUnacknowledgedMessages(Enumerable.Empty<MessageId>(), cancellationToken).ConfigureAwait(false);

        public async ValueTask Unsubscribe(CancellationToken cancellationToken)
        {
            ThrowIfDisposed();

            var unsubscribe = new CommandUnsubscribe();
            await _executor.Execute(() => Unsubscribe(unsubscribe, cancellationToken), cancellationToken).ConfigureAwait(false);
        }

        private async ValueTask Unsubscribe(CommandUnsubscribe command, CancellationToken cancellationToken)
            =>await _channel.Send(command, cancellationToken).ConfigureAwait(false);

        public async ValueTask Seek(MessageId messageId, CancellationToken cancellationToken)
        {
            ThrowIfDisposed();

            var seek = new CommandSeek { MessageId = messageId.ToMessageIdData() };
            await _executor.Execute(() => Seek(seek, cancellationToken), cancellationToken).ConfigureAwait(false);
        }

        public async ValueTask Seek(ulong publishTime, CancellationToken cancellationToken)
        {
            ThrowIfDisposed();

            var seek = new CommandSeek { MessagePublishTime = publishTime };
            await _executor.Execute(() => Seek(seek, cancellationToken), cancellationToken).ConfigureAwait(false);
        }

        public async ValueTask<MessageId> GetLastMessageId(CancellationToken cancellationToken)
        {
            ThrowIfDisposed();

            var getLastMessageId = new CommandGetLastMessageId();
            return await _executor.Execute(() => GetLastMessageId(getLastMessageId, cancellationToken), cancellationToken).ConfigureAwait(false);
        }

        private async ValueTask<MessageId> GetLastMessageId(CommandGetLastMessageId command, CancellationToken cancellationToken)
            => await _channel.Send(command, cancellationToken).ConfigureAwait(false);

        private async Task Seek(CommandSeek command, CancellationToken cancellationToken)
            => await _channel.Send(command, cancellationToken).ConfigureAwait(false);

        private async ValueTask Acknowledge(MessageId messageId, CommandAck.AckType ackType, CancellationToken cancellationToken)
        {
            ThrowIfDisposed();

            var commandAck = _commandAckPool.Get();
            commandAck.Type = ackType;
            if (commandAck.MessageIds.Count == 0)
                commandAck.MessageIds.Add(messageId.ToMessageIdData());
            else
                commandAck.MessageIds[0].MapFrom(messageId);

            try
            {
                await _executor.Execute(() => Acknowledge(commandAck, cancellationToken), cancellationToken).ConfigureAwait(false);
            }
            finally
            {
                _commandAckPool.Return(commandAck);
            }
        }

        private async ValueTask Acknowledge(CommandAck command, CancellationToken cancellationToken)
            => await _channel.Send(command, cancellationToken).ConfigureAwait(false);

        private async ValueTask RedeliverUnacknowledgedMessages(CommandRedeliverUnacknowledgedMessages command, CancellationToken cancellationToken)
            => await _channel.Send(command, cancellationToken).ConfigureAwait(false);

        internal async ValueTask SetChannel(IConsumerChannel channel)
        {
            if (_isDisposed != 0)
            {
                await channel.DisposeAsync().ConfigureAwait(false);
                return;
            }

            var oldChannel = _channel;
            _channel = channel;

            if (oldChannel is not null)
                await oldChannel.DisposeAsync().ConfigureAwait(false);
        }

        private void ThrowIfDisposed()
        {
            if (_isDisposed != 0)
                throw new ConsumerDisposedException();
        }
    }
}<|MERGE_RESOLUTION|>--- conflicted
+++ resolved
@@ -108,11 +108,7 @@
             ThrowIfDisposed();
 
             var command = new CommandRedeliverUnacknowledgedMessages();
-<<<<<<< HEAD
-            command.MessageIds.AddRange(messageIds);
-=======
             command.MessageIds.AddRange(messageIds.Select(messageId => messageId.ToMessageIdData()));
->>>>>>> 5ab2a732
             await _executor.Execute(() => RedeliverUnacknowledgedMessages(command, cancellationToken), cancellationToken).ConfigureAwait(false);
         }
 
