--- conflicted
+++ resolved
@@ -154,7 +154,6 @@
             }, cancellationToken).ConfigureAwait(false);
         }
 
-<<<<<<< HEAD
         private async ValueTask RedeliverUnacknowledgedMessages(List<MessageIdData> messageIds, CancellationToken cancellationToken)
         {
             ThrowIfDisposed();
@@ -166,11 +165,7 @@
                 return _channel.Send(_cachedCommandRedeliverUnacknowledgedMessages, cancellationToken);
             }, cancellationToken).ConfigureAwait(false);
         }
-
-        internal void SetChannel(IConsumerChannel channel)
-=======
         internal async ValueTask SetChannel(IConsumerChannel channel)
->>>>>>> 9441ce5d
         {
             if (_isDisposed != 0)
             {
