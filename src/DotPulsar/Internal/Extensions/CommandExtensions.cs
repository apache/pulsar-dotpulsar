﻿/*
 * Licensed under the Apache License, Version 2.0 (the "License");
 * you may not use this file except in compliance with the License.
 * You may obtain a copy of the License at
 *
 *   http://www.apache.org/licenses/LICENSE-2.0
 *
 * Unless required by applicable law or agreed to in writing, software
 * distributed under the License is distributed on an "AS IS" BASIS,
 * WITHOUT WARRANTIES OR CONDITIONS OF ANY KIND, either express or implied.
 * See the License for the specific language governing permissions and
 * limitations under the License.
 */

namespace DotPulsar.Internal.Extensions
{
    using DotPulsar.Exceptions;
    using Exceptions;
    using PulsarApi;

    public static class CommandExtensions
    {
        public static void Expect(this BaseCommand command, BaseCommand.Type type)
        {
            if (command.CommandType == type)
                return;

            if (command.CommandType == BaseCommand.Type.Error)
                command.Error.Throw();

            if (command.CommandType == BaseCommand.Type.SendError)
                command.SendError.Throw();

            throw new UnexpectedResponseException($"Expected '{type}' but got '{command.CommandType}'");
        }

        public static void Throw(this CommandSendError command)
            => Throw(command.Error, command.Message);

        public static void Throw(this CommandLookupTopicResponse command)
            => Throw(command.Error, command.Message);

        public static void Throw(this CommandError error)
            => Throw(error.Error, error.Message);

        private static void Throw(ServerError error, string message)
            => throw (error switch
            {
                ServerError.AuthenticationError => new AuthenticationException(message),
                ServerError.AuthorizationError => new AuthorizationException(message),
                ServerError.ChecksumError => new ChecksumException(message),
                ServerError.ConsumerAssignError => new ConsumerAssignException(message),
                ServerError.ConsumerBusy => new ConsumerBusyException(message),
                ServerError.ConsumerNotFound => new ConsumerNotFoundException(message),
                ServerError.IncompatibleSchema => new IncompatibleSchemaException(message),
                ServerError.InvalidTopicName => new InvalidTopicNameException(message),
                ServerError.MetadataError => new MetadataException(message),
                ServerError.PersistenceError => new PersistenceException(message),
                ServerError.ProducerBlockedQuotaExceededError => new ProducerBlockedQuotaExceededException($"{message}. Error code: {error}"),
                ServerError.ProducerBlockedQuotaExceededException => new ProducerBlockedQuotaExceededException($"{message}. Error code: {error}"),
                ServerError.ProducerBusy => new ProducerBusyException(message),
                ServerError.ServiceNotReady => new ServiceNotReadyException(message),
                ServerError.SubscriptionNotFound => new SubscriptionNotFoundException(message),
                ServerError.TooManyRequests => new TooManyRequestsException(message),
                ServerError.TopicNotFound => new TopicNotFoundException(message),
                ServerError.TopicTerminatedError => new TopicTerminatedException(message),
                ServerError.UnsupportedVersionError => new UnsupportedVersionException(message),
                ServerError.UnknownError => new UnknownException($"{message}. Error code: {error}"),
                _ => new UnknownException($"{message}. Error code: {error}")
            });

        public static BaseCommand AsBaseCommand(this CommandAck command)
            => new BaseCommand
            {
                CommandType = BaseCommand.Type.Ack,
                Ack = command
            };

        public static BaseCommand AsBaseCommand(this CommandConnect command)
            => new BaseCommand
            {
                CommandType = BaseCommand.Type.Connect,
                Connect = command
            };

        public static BaseCommand AsBaseCommand(this CommandPing command)
            => new BaseCommand
            {
                CommandType = BaseCommand.Type.Ping,
                Ping = command
            };

        public static BaseCommand AsBaseCommand(this CommandPong command)
            => new BaseCommand
            {
                CommandType = BaseCommand.Type.Pong,
                Pong = command
            };

        public static BaseCommand AsBaseCommand(this CommandProducer command)
            => new BaseCommand
            {
                CommandType = BaseCommand.Type.Producer,
                Producer = command
            };

        public static BaseCommand AsBaseCommand(this CommandGetLastMessageId command)
            => new BaseCommand
            {
                CommandType = BaseCommand.Type.GetLastMessageId,
                GetLastMessageId = command
            };

        public static BaseCommand AsBaseCommand(this CommandUnsubscribe command)
            => new BaseCommand
            {
                CommandType = BaseCommand.Type.Unsubscribe,
                Unsubscribe = command
            };

        public static BaseCommand AsBaseCommand(this CommandSubscribe command)
            => new BaseCommand
            {
                CommandType = BaseCommand.Type.Subscribe,
                Subscribe = command
            };

        public static BaseCommand AsBaseCommand(this CommandLookupTopic command)
            => new BaseCommand
            {
                CommandType = BaseCommand.Type.Lookup,
                LookupTopic = command
            };

        public static BaseCommand AsBaseCommand(this CommandSend command)
            => new BaseCommand
            {
                CommandType = BaseCommand.Type.Send,
                Send = command
            };

        public static BaseCommand AsBaseCommand(this CommandFlow command)
            => new BaseCommand
            {
                CommandType = BaseCommand.Type.Flow,
                Flow = command
            };

        public static BaseCommand AsBaseCommand(this CommandCloseProducer command)
            => new BaseCommand
            {
                CommandType = BaseCommand.Type.CloseProducer,
                CloseProducer = command
            };

        public static BaseCommand AsBaseCommand(this CommandCloseConsumer command)
            => new BaseCommand
            {
                CommandType = BaseCommand.Type.CloseConsumer,
                CloseConsumer = command
            };

        public static BaseCommand AsBaseCommand(this CommandSeek command)
            => new BaseCommand
            {
                CommandType = BaseCommand.Type.Seek,
                Seek = command
            };
<<<<<<< HEAD
=======
        
        public static BaseCommand AsBaseCommand(this CommandRedeliverUnacknowledgedMessages command)
            => new BaseCommand
            {
                CommandType = BaseCommand.Type.RedeliverUnacknowledgedMessages,
                RedeliverUnacknowledgedMessages = command
            };
>>>>>>> f86402ff
    }
}<|MERGE_RESOLUTION|>--- conflicted
+++ resolved
@@ -166,8 +166,6 @@
                 CommandType = BaseCommand.Type.Seek,
                 Seek = command
             };
-<<<<<<< HEAD
-=======
         
         public static BaseCommand AsBaseCommand(this CommandRedeliverUnacknowledgedMessages command)
             => new BaseCommand
@@ -175,6 +173,5 @@
                 CommandType = BaseCommand.Type.RedeliverUnacknowledgedMessages,
                 RedeliverUnacknowledgedMessages = command
             };
->>>>>>> f86402ff
     }
 }