﻿/*
 * Licensed under the Apache License, Version 2.0 (the "License");
 * you may not use this file except in compliance with the License.
 * You may obtain a copy of the License at
 *
 *   http://www.apache.org/licenses/LICENSE-2.0
 *
 * Unless required by applicable law or agreed to in writing, software
 * distributed under the License is distributed on an "AS IS" BASIS,
 * WITHOUT WARRANTIES OR CONDITIONS OF ANY KIND, either express or implied.
 * See the License for the specific language governing permissions and
 * limitations under the License.
 */

namespace DotPulsar.Internal
{
    using Abstractions;
    using Extensions;
    using PulsarApi;
    using System;
    using System.Buffers;
    using System.Threading.Tasks;

    public sealed class ChannelManager : IDisposable
    {
        private readonly IdLookup<IChannel> _consumerChannels;
        private readonly IdLookup<IChannel> _producerChannels;

        public ChannelManager()
        {
            _consumerChannels = new IdLookup<IChannel>();
            _producerChannels = new IdLookup<IChannel>();
        }

        public bool HasChannels()
            => !_consumerChannels.IsEmpty() || !_producerChannels.IsEmpty();

        public Task<ProducerResponse> Outgoing(CommandProducer command, Task<BaseCommand> response, IChannel channel)
        {
            var producerId = _producerChannels.Add(channel);

            command.ProducerId = producerId;

            return response.ContinueWith(result =>
            {
                if (result.Result.CommandType == BaseCommand.Type.Error)
                {
                    _producerChannels.Remove(producerId);
                    result.Result.Error.Throw();
                }

                channel.Connected();

                return new ProducerResponse(producerId, result.Result.ProducerSuccess.ProducerName);
            }, TaskContinuationOptions.OnlyOnRanToCompletion);
        }

        public Task<SubscribeResponse> Outgoing(CommandSubscribe command, Task<BaseCommand> response, IChannel channel)
        {
            var consumerId = _consumerChannels.Add(channel);

            command.ConsumerId = consumerId;

            return response.ContinueWith(result =>
            {
                if (result.Result.CommandType == BaseCommand.Type.Error)
                {
                    _consumerChannels.Remove(consumerId);
                    result.Result.Error.Throw();
                }

                channel.Connected();
                return new SubscribeResponse(consumerId);
            }, TaskContinuationOptions.OnlyOnRanToCompletion);
        }

        public void Outgoing(CommandCloseConsumer command, Task<BaseCommand> response)
        {
            var consumerId = command.ConsumerId;

            _ = response.ContinueWith(result =>
            {
                if (result.Result.CommandType == BaseCommand.Type.Success)
                    _consumerChannels.Remove(consumerId);
            }, TaskContinuationOptions.OnlyOnRanToCompletion);
        }

        public void Outgoing(CommandCloseProducer command, Task<BaseCommand> response)
        {
            var producerId = command.ProducerId;

            _ = response.ContinueWith(result =>
            {
                if (result.Result.CommandType == BaseCommand.Type.Success)
                    _producerChannels.Remove(producerId);
            }, TaskContinuationOptions.OnlyOnRanToCompletion);
        }

        public void Outgoing(CommandUnsubscribe command, Task<BaseCommand> response)
        {
            var consumerId = command.ConsumerId;

            _ = response.ContinueWith(result =>
            {
                if (result.Result.CommandType == BaseCommand.Type.Success)
                    _consumerChannels.Remove(consumerId)?.Unsubscribed();
            }, TaskContinuationOptions.OnlyOnRanToCompletion);
        }

        public void Incoming(CommandCloseConsumer command)
            => _consumerChannels.Remove(command.ConsumerId)?.ClosedByServer();

        public void Incoming(CommandCloseProducer command)
            => _producerChannels.Remove(command.ProducerId)?.ClosedByServer();

        public void Incoming(CommandActiveConsumerChange command)
        {
            var channel = _consumerChannels[command.ConsumerId];

            if (channel is null)
                return;

            if (command.IsActive)
                channel.Activated();
            else
                channel.Deactivated();
        }

        public void Incoming(CommandReachedEndOfTopic command)
            => _consumerChannels[command.ConsumerId]?.ReachedEndOfTopic();

        public void Incoming(CommandMessage command, ReadOnlySequence<byte> data)
<<<<<<< HEAD
            => _consumerChannels[command.ConsumerId]?.Received(new MessagePackage(command.MessageId, data));
=======
            => _consumerChannels[command.ConsumerId]?.Received(new MessagePackage(command.MessageId, command.RedeliveryCount, data));
>>>>>>> f86402ff

        public void Dispose()
        {
            foreach (var channel in _consumerChannels.RemoveAll())
                channel.Disconnected();

            foreach (var channel in _producerChannels.RemoveAll())
                channel.Disconnected();
        }
    }
}<|MERGE_RESOLUTION|>--- conflicted
+++ resolved
@@ -130,11 +130,7 @@
             => _consumerChannels[command.ConsumerId]?.ReachedEndOfTopic();
 
         public void Incoming(CommandMessage command, ReadOnlySequence<byte> data)
-<<<<<<< HEAD
-            => _consumerChannels[command.ConsumerId]?.Received(new MessagePackage(command.MessageId, data));
-=======
             => _consumerChannels[command.ConsumerId]?.Received(new MessagePackage(command.MessageId, command.RedeliveryCount, data));
->>>>>>> f86402ff
 
         public void Dispose()
         {
