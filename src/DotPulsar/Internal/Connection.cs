﻿/*
 * Licensed under the Apache License, Version 2.0 (the "License");
 * you may not use this file except in compliance with the License.
 * You may obtain a copy of the License at
 *
 *   http://www.apache.org/licenses/LICENSE-2.0
 *
 * Unless required by applicable law or agreed to in writing, software
 * distributed under the License is distributed on an "AS IS" BASIS,
 * WITHOUT WARRANTIES OR CONDITIONS OF ANY KIND, either express or implied.
 * See the License for the specific language governing permissions and
 * limitations under the License.
 */

namespace DotPulsar.Internal
{
    using Abstractions;
    using Exceptions;
    using Extensions;
    using PulsarApi;
<<<<<<< HEAD
=======
    using System;
>>>>>>> f86402ff
    using System.Threading;
    using System.Threading.Tasks;

    public sealed class Connection : IConnection
    {
        private readonly AsyncLock _lock;
        private readonly ChannelManager _channelManager;
        private readonly RequestResponseHandler _requestResponseHandler;
        private readonly PingPongHandler _pingPongHandler;
        private readonly IPulsarStream _stream;
        private int _isDisposed;

        public Connection(IPulsarStream stream)
        {
            _lock = new AsyncLock();
            _channelManager = new ChannelManager();
            _requestResponseHandler = new RequestResponseHandler();
            _pingPongHandler = new PingPongHandler(this);
            _stream = stream;
        }

        public async ValueTask<bool> HasChannels(CancellationToken cancellationToken)
        {
            ThrowIfDisposed();

            using (await _lock.Lock(cancellationToken).ConfigureAwait(false))
            {
                return _channelManager.HasChannels();
            }
        }

        public async Task<ProducerResponse> Send(CommandProducer command, IChannel channel, CancellationToken cancellationToken)
        {
            ThrowIfDisposed();

            Task<ProducerResponse>? responseTask;

            using (await _lock.Lock(cancellationToken).ConfigureAwait(false))
            {
                var baseCommand = command.AsBaseCommand();
                var requestResponseTask = _requestResponseHandler.Outgoing(baseCommand);
                responseTask = _channelManager.Outgoing(command, requestResponseTask, channel);
                var sequence = Serializer.Serialize(baseCommand);
                await _stream.Send(sequence).ConfigureAwait(false);
            }

            return await responseTask.ConfigureAwait(false);
        }

        public async Task<SubscribeResponse> Send(CommandSubscribe command, IChannel channel, CancellationToken cancellationToken)
        {
            ThrowIfDisposed();

            Task<SubscribeResponse>? responseTask;

            using (await _lock.Lock(cancellationToken).ConfigureAwait(false))
            {
                var baseCommand = command.AsBaseCommand();
                var requestResponseTask = _requestResponseHandler.Outgoing(baseCommand);
                responseTask = _channelManager.Outgoing(command, requestResponseTask, channel);
                var sequence = Serializer.Serialize(baseCommand);
                await _stream.Send(sequence).ConfigureAwait(false);
            }

            return await responseTask.ConfigureAwait(false);
        }

        public Task Send(CommandPing command, CancellationToken cancellationToken)
            => Send(command.AsBaseCommand(), cancellationToken);

        public Task Send(CommandPong command, CancellationToken cancellationToken)
            => Send(command.AsBaseCommand(), cancellationToken);

        public Task Send(CommandAck command, CancellationToken cancellationToken)
            => Send(command.AsBaseCommand(), cancellationToken);
<<<<<<< HEAD

        public Task Send(CommandFlow command, CancellationToken cancellationToken)
=======

        public Task Send(CommandFlow command, CancellationToken cancellationToken)
            => Send(command.AsBaseCommand(), cancellationToken);

        public Task Send(CommandRedeliverUnacknowledgedMessages command, CancellationToken cancellationToken)
>>>>>>> f86402ff
            => Send(command.AsBaseCommand(), cancellationToken);

        public async Task<BaseCommand> Send(CommandUnsubscribe command, CancellationToken cancellationToken)
        {
            ThrowIfDisposed();

            Task<BaseCommand>? responseTask;

            using (await _lock.Lock(cancellationToken).ConfigureAwait(false))
            {
                var baseCommand = command.AsBaseCommand();
                responseTask = _requestResponseHandler.Outgoing(baseCommand);
                _channelManager.Outgoing(command, responseTask);
                var sequence = Serializer.Serialize(baseCommand);
                await _stream.Send(sequence).ConfigureAwait(false);
            }

            return await responseTask.ConfigureAwait(false);
        }

        public Task<BaseCommand> Send(CommandConnect command, CancellationToken cancellationToken)
            => SendRequestResponse(command.AsBaseCommand(), cancellationToken);

        public Task<BaseCommand> Send(CommandLookupTopic command, CancellationToken cancellationToken)
            => SendRequestResponse(command.AsBaseCommand(), cancellationToken);

        public Task<BaseCommand> Send(CommandSeek command, CancellationToken cancellationToken)
            => SendRequestResponse(command.AsBaseCommand(), cancellationToken);

        public Task<BaseCommand> Send(CommandGetLastMessageId command, CancellationToken cancellationToken)
            => SendRequestResponse(command.AsBaseCommand(), cancellationToken);

        public async Task<BaseCommand> Send(CommandCloseProducer command, CancellationToken cancellationToken)
        {
            ThrowIfDisposed();

            Task<BaseCommand>? responseTask;

            using (await _lock.Lock(cancellationToken).ConfigureAwait(false))
            {
                var baseCommand = command.AsBaseCommand();
                responseTask = _requestResponseHandler.Outgoing(baseCommand);
                _channelManager.Outgoing(command, responseTask);
                var sequence = Serializer.Serialize(baseCommand);
                await _stream.Send(sequence).ConfigureAwait(false);
            }

            return await responseTask.ConfigureAwait(false);
        }

        public async Task<BaseCommand> Send(CommandCloseConsumer command, CancellationToken cancellationToken)
        {
            ThrowIfDisposed();

            Task<BaseCommand>? responseTask;

            using (await _lock.Lock(cancellationToken).ConfigureAwait(false))
            {
                var baseCommand = command.AsBaseCommand();
                responseTask = _requestResponseHandler.Outgoing(baseCommand);
                _channelManager.Outgoing(command, responseTask);
                var sequence = Serializer.Serialize(baseCommand);
                await _stream.Send(sequence).ConfigureAwait(false);
            }

            return await responseTask.ConfigureAwait(false);
        }

        public async Task<BaseCommand> Send(SendPackage command, CancellationToken cancellationToken)
        {
            ThrowIfDisposed();

<<<<<<< HEAD
=======
            if (command.Command is null)
                throw new ArgumentNullException(nameof(command.Command));

            if (command.Metadata is null)
                throw new ArgumentNullException(nameof(command.Metadata));

>>>>>>> f86402ff
            Task<BaseCommand>? response;

            using (await _lock.Lock(cancellationToken).ConfigureAwait(false))
            {
                var baseCommand = command.Command.AsBaseCommand();
                response = _requestResponseHandler.Outgoing(baseCommand);
                var sequence = Serializer.Serialize(baseCommand, command.Metadata, command.Payload);
                await _stream.Send(sequence).ConfigureAwait(false);
            }

            return await response.ConfigureAwait(false);
        }

        private async Task<BaseCommand> SendRequestResponse(BaseCommand command, CancellationToken cancellationToken)
        {
            ThrowIfDisposed();

            Task<BaseCommand>? response;

            using (await _lock.Lock(cancellationToken).ConfigureAwait(false))
            {
                response = _requestResponseHandler.Outgoing(command);
                var sequence = Serializer.Serialize(command);
                await _stream.Send(sequence).ConfigureAwait(false);
            }

            return await response.ConfigureAwait(false);
        }

        private async Task Send(BaseCommand command, CancellationToken cancellationToken)
        {
            ThrowIfDisposed();

            using (await _lock.Lock(cancellationToken).ConfigureAwait(false))
            {
                var sequence = Serializer.Serialize(command);
                await _stream.Send(sequence).ConfigureAwait(false);
            }
        }

        public async Task ProcessIncommingFrames(CancellationToken cancellationToken)
        {
            await Task.Yield();

            try
            {
                await foreach (var frame in _stream.Frames())
                {
                    var commandSize = frame.ReadUInt32(0, true);
                    var command = Serializer.Deserialize<BaseCommand>(frame.Slice(4, commandSize));

                    switch (command.CommandType)
                    {
                        case BaseCommand.Type.Message:
                            _channelManager.Incoming(command.Message, frame.Slice(commandSize + 4));
                            break;
                        case BaseCommand.Type.CloseConsumer:
                            _channelManager.Incoming(command.CloseConsumer);
                            break;
                        case BaseCommand.Type.ActiveConsumerChange:
                            _channelManager.Incoming(command.ActiveConsumerChange);
                            break;
                        case BaseCommand.Type.ReachedEndOfTopic:
                            _channelManager.Incoming(command.ReachedEndOfTopic);
                            break;
                        case BaseCommand.Type.CloseProducer:
                            _channelManager.Incoming(command.CloseProducer);
                            break;
                        case BaseCommand.Type.Ping:
                            _pingPongHandler.Incoming(command.Ping, cancellationToken);
                            break;
                        default:
                            _requestResponseHandler.Incoming(command);
                            break;
                    }
                }
            }
            catch
            {
                // ignored
            }
        }

        public async ValueTask DisposeAsync()
        {
            if (Interlocked.Exchange(ref _isDisposed, 1) != 0)
                return;

            await _lock.DisposeAsync().ConfigureAwait(false);
            _requestResponseHandler.Dispose();
            _channelManager.Dispose();
            await _stream.DisposeAsync().ConfigureAwait(false);
        }

        private void ThrowIfDisposed()
        {
            if (_isDisposed != 0)
                throw new ConnectionDisposedException();
        }
    }
}<|MERGE_RESOLUTION|>--- conflicted
+++ resolved
@@ -18,10 +18,7 @@
     using Exceptions;
     using Extensions;
     using PulsarApi;
-<<<<<<< HEAD
-=======
     using System;
->>>>>>> f86402ff
     using System.Threading;
     using System.Threading.Tasks;
 
@@ -97,16 +94,11 @@
 
         public Task Send(CommandAck command, CancellationToken cancellationToken)
             => Send(command.AsBaseCommand(), cancellationToken);
-<<<<<<< HEAD
 
         public Task Send(CommandFlow command, CancellationToken cancellationToken)
-=======
-
-        public Task Send(CommandFlow command, CancellationToken cancellationToken)
             => Send(command.AsBaseCommand(), cancellationToken);
 
         public Task Send(CommandRedeliverUnacknowledgedMessages command, CancellationToken cancellationToken)
->>>>>>> f86402ff
             => Send(command.AsBaseCommand(), cancellationToken);
 
         public async Task<BaseCommand> Send(CommandUnsubscribe command, CancellationToken cancellationToken)
@@ -179,15 +171,12 @@
         {
             ThrowIfDisposed();
 
-<<<<<<< HEAD
-=======
             if (command.Command is null)
                 throw new ArgumentNullException(nameof(command.Command));
 
             if (command.Metadata is null)
                 throw new ArgumentNullException(nameof(command.Metadata));
 
->>>>>>> f86402ff
             Task<BaseCommand>? response;
 
             using (await _lock.Lock(cancellationToken).ConfigureAwait(false))
