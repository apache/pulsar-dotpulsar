/*
 * Licensed under the Apache License, Version 2.0 (the "License");
 * you may not use this file except in compliance with the License.
 * You may obtain a copy of the License at
 *
 *   http://www.apache.org/licenses/LICENSE-2.0
 *
 * Unless required by applicable law or agreed to in writing, software
 * distributed under the License is distributed on an "AS IS" BASIS,
 * WITHOUT WARRANTIES OR CONDITIONS OF ANY KIND, either express or implied.
 * See the License for the specific language governing permissions and
 * limitations under the License.
 */

namespace DotPulsar.Internal
{
    using Abstractions;
    using Extensions;
<<<<<<< HEAD
=======
    using Microsoft.Extensions.ObjectPool;
>>>>>>> f86402ff
    using PulsarApi;
    using System;
    using System.Buffers;
    using System.Threading;
    using System.Threading.Tasks;

    public sealed class ProducerChannel : IProducerChannel
    {
        private readonly MessageMetadata _cachedMetadata;
<<<<<<< HEAD
=======
        private readonly ObjectPool<SendPackage> _sendPackagePool;
>>>>>>> f86402ff
        private readonly ulong _id;
        private readonly string _name;
        private readonly SequenceId _sequenceId;
        private readonly IConnection _connection;

        public ProducerChannel(ulong id, string name, SequenceId sequenceId, IConnection connection)
        {
            _cachedMetadata = new MessageMetadata { ProducerName = name };
<<<<<<< HEAD

            var commandSend = new CommandSend { ProducerId = id, NumMessages = 1 };

=======
            _sendPackagePool = new DefaultObjectPool<SendPackage>(new DefaultPooledObjectPolicy<SendPackage>());
>>>>>>> f86402ff
            _id = id;
            _name = name;
            _sequenceId = sequenceId;
            _connection = connection;
        }

        public async ValueTask DisposeAsync()
        {
            try
            {
<<<<<<< HEAD
                await _connection.Send(new CommandCloseProducer { ProducerId = _id }, CancellationToken.None).ConfigureAwait(false);
=======
                var closeProducer = new CommandCloseProducer { ProducerId = _id };
                await _connection.Send(closeProducer, CancellationToken.None).ConfigureAwait(false);
>>>>>>> f86402ff
            }
            catch
            {
                // Ignore
            }
        }

        public Task<CommandSendReceipt> Send(ReadOnlySequence<byte> payload, CancellationToken cancellationToken)
<<<<<<< HEAD
        {
            var package = GetNewSendPackage(payload, new PulsarApi.MessageMetadata());
            return SendPackage(package, cancellationToken);
        }

        public Task<CommandSendReceipt> Send(MessageMetadata metadata, ReadOnlySequence<byte> payload, CancellationToken cancellationToken)
        {
            var package = GetNewSendPackage(payload, metadata);
            return SendPackage(package, cancellationToken);
        }

        private SendPackage GetNewSendPackage(ReadOnlySequence<byte> payload, PulsarApi.MessageMetadata metadata)
        {
            metadata.ProducerName = _cachedMetadata.ProducerName;
            var package = new SendPackage(new CommandSend() { ProducerId = _id, NumMessages = 1 }, metadata);
            package.Payload = payload;

            if (metadata.SequenceId == 0)
            {
                // Auto assign sequence id
                package.Metadata.SequenceId = _sequenceId.FetchNext();
            }

            package.Command.SequenceId = package.Metadata.SequenceId;
            return package;
        }

        private async Task<CommandSendReceipt> SendPackage(SendPackage sendPackage, CancellationToken cancellationToken)
        {
            sendPackage.Metadata.PublishTime = (ulong)DateTimeOffset.UtcNow.ToUnixTimeMilliseconds();
=======
            => SendPackage(_cachedMetadata, payload, true, cancellationToken);

        public Task<CommandSendReceipt> Send(MessageMetadata metadata, ReadOnlySequence<byte> payload, CancellationToken cancellationToken)
        {
            metadata.ProducerName = _name;
            return SendPackage(metadata, payload, metadata.SequenceId == 0, cancellationToken);
        }

        private async Task<CommandSendReceipt> SendPackage(
            MessageMetadata metadata,
            ReadOnlySequence<byte> payload,
            bool autoAssignSequenceId,
            CancellationToken cancellationToken)
        {
            var sendPackage = _sendPackagePool.Get();

            if (sendPackage.Command is null)
            {
                sendPackage.Command = new CommandSend
                {
                    ProducerId = _id,
                    NumMessages = 1
                };
            }

            sendPackage.Metadata = metadata;
            sendPackage.Payload = payload;

            try
            {
                metadata.PublishTime = (ulong) DateTimeOffset.UtcNow.ToUnixTimeMilliseconds();

                if (autoAssignSequenceId)
                {
                    sendPackage.Command.SequenceId = _sequenceId.Current;
                    sendPackage.Metadata.SequenceId = _sequenceId.Current;
                }
                else
                    sendPackage.Command.SequenceId = sendPackage.Metadata.SequenceId;

                var response = await _connection.Send(sendPackage, cancellationToken).ConfigureAwait(false);
                response.Expect(BaseCommand.Type.SendReceipt);
>>>>>>> f86402ff

            var response = await _connection.Send(sendPackage, cancellationToken);
            response.Expect(BaseCommand.Type.SendReceipt);

<<<<<<< HEAD
            return response.SendReceipt;
=======
                return response.SendReceipt;
            }
            finally
            {
                // Reset in case the user reuse the MessageMetadata, but is not explicitly setting the sequenceId
                if (autoAssignSequenceId)
                    sendPackage.Metadata.SequenceId = 0;

                _sendPackagePool.Return(sendPackage);
            }
>>>>>>> f86402ff
        }
    }
}
<|MERGE_RESOLUTION|>--- conflicted
+++ resolved
@@ -16,10 +16,7 @@
 {
     using Abstractions;
     using Extensions;
-<<<<<<< HEAD
-=======
     using Microsoft.Extensions.ObjectPool;
->>>>>>> f86402ff
     using PulsarApi;
     using System;
     using System.Buffers;
@@ -29,10 +26,7 @@
     public sealed class ProducerChannel : IProducerChannel
     {
         private readonly MessageMetadata _cachedMetadata;
-<<<<<<< HEAD
-=======
         private readonly ObjectPool<SendPackage> _sendPackagePool;
->>>>>>> f86402ff
         private readonly ulong _id;
         private readonly string _name;
         private readonly SequenceId _sequenceId;
@@ -41,13 +35,7 @@
         public ProducerChannel(ulong id, string name, SequenceId sequenceId, IConnection connection)
         {
             _cachedMetadata = new MessageMetadata { ProducerName = name };
-<<<<<<< HEAD
-
-            var commandSend = new CommandSend { ProducerId = id, NumMessages = 1 };
-
-=======
             _sendPackagePool = new DefaultObjectPool<SendPackage>(new DefaultPooledObjectPolicy<SendPackage>());
->>>>>>> f86402ff
             _id = id;
             _name = name;
             _sequenceId = sequenceId;
@@ -58,12 +46,8 @@
         {
             try
             {
-<<<<<<< HEAD
-                await _connection.Send(new CommandCloseProducer { ProducerId = _id }, CancellationToken.None).ConfigureAwait(false);
-=======
                 var closeProducer = new CommandCloseProducer { ProducerId = _id };
                 await _connection.Send(closeProducer, CancellationToken.None).ConfigureAwait(false);
->>>>>>> f86402ff
             }
             catch
             {
@@ -72,38 +56,6 @@
         }
 
         public Task<CommandSendReceipt> Send(ReadOnlySequence<byte> payload, CancellationToken cancellationToken)
-<<<<<<< HEAD
-        {
-            var package = GetNewSendPackage(payload, new PulsarApi.MessageMetadata());
-            return SendPackage(package, cancellationToken);
-        }
-
-        public Task<CommandSendReceipt> Send(MessageMetadata metadata, ReadOnlySequence<byte> payload, CancellationToken cancellationToken)
-        {
-            var package = GetNewSendPackage(payload, metadata);
-            return SendPackage(package, cancellationToken);
-        }
-
-        private SendPackage GetNewSendPackage(ReadOnlySequence<byte> payload, PulsarApi.MessageMetadata metadata)
-        {
-            metadata.ProducerName = _cachedMetadata.ProducerName;
-            var package = new SendPackage(new CommandSend() { ProducerId = _id, NumMessages = 1 }, metadata);
-            package.Payload = payload;
-
-            if (metadata.SequenceId == 0)
-            {
-                // Auto assign sequence id
-                package.Metadata.SequenceId = _sequenceId.FetchNext();
-            }
-
-            package.Command.SequenceId = package.Metadata.SequenceId;
-            return package;
-        }
-
-        private async Task<CommandSendReceipt> SendPackage(SendPackage sendPackage, CancellationToken cancellationToken)
-        {
-            sendPackage.Metadata.PublishTime = (ulong)DateTimeOffset.UtcNow.ToUnixTimeMilliseconds();
-=======
             => SendPackage(_cachedMetadata, payload, true, cancellationToken);
 
         public Task<CommandSendReceipt> Send(MessageMetadata metadata, ReadOnlySequence<byte> payload, CancellationToken cancellationToken)
@@ -146,14 +98,10 @@
 
                 var response = await _connection.Send(sendPackage, cancellationToken).ConfigureAwait(false);
                 response.Expect(BaseCommand.Type.SendReceipt);
->>>>>>> f86402ff
 
             var response = await _connection.Send(sendPackage, cancellationToken);
             response.Expect(BaseCommand.Type.SendReceipt);
 
-<<<<<<< HEAD
-            return response.SendReceipt;
-=======
                 return response.SendReceipt;
             }
             finally
@@ -164,7 +112,6 @@
 
                 _sendPackagePool.Return(sendPackage);
             }
->>>>>>> f86402ff
         }
     }
 }
