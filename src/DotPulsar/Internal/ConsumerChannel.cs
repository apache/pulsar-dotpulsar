﻿/*
 * Licensed under the Apache License, Version 2.0 (the "License");
 * you may not use this file except in compliance with the License.
 * You may obtain a copy of the License at
 *
 *   http://www.apache.org/licenses/LICENSE-2.0
 *
 * Unless required by applicable law or agreed to in writing, software
 * distributed under the License is distributed on an "AS IS" BASIS,
 * WITHOUT WARRANTIES OR CONDITIONS OF ANY KIND, either express or implied.
 * See the License for the specific language governing permissions and
 * limitations under the License.
 */

namespace DotPulsar.Internal
{
    using Abstractions;
    using Extensions;
    using PulsarApi;
    using System;
    using System.Threading;
    using System.Threading.Tasks;

    public sealed class ConsumerChannel : IConsumerChannel, IReaderChannel
    {
        private readonly ulong _id;
        private readonly AsyncQueue<MessagePackage> _queue;
        private readonly IConnection _connection;
        private readonly BatchHandler _batchHandler;
        private readonly CommandFlow _cachedCommandFirstFlow;
        private readonly CommandFlow _cachedCommandOtherFlow;
        private readonly AsyncLock _lock;
        private uint _sendWhenZero;
        private bool _firstFlow;

        public ConsumerChannel(
            ulong id,
            uint messagePrefetchCount,
            AsyncQueue<MessagePackage> queue,
            IConnection connection,
            BatchHandler batchHandler)
        {
            _id = id;
            _queue = queue;
            _connection = connection;
            _batchHandler = batchHandler;

            _lock = new AsyncLock();

            _cachedCommandFirstFlow = new CommandFlow { ConsumerId = id, MessagePermits = messagePrefetchCount };
            _cachedCommandOtherFlow = new CommandFlow { ConsumerId = id, MessagePermits = (uint) Math.Ceiling(messagePrefetchCount * 0.5) };

            _sendWhenZero = 0;
            _firstFlow = true;
        }

        public async ValueTask<Message> Receive(CancellationToken cancellationToken)
        {
            using (await _lock.Lock(cancellationToken).ConfigureAwait(false))
            {
                while (true)
                {
                    if (_sendWhenZero == 0)
                        await SendFlow(cancellationToken).ConfigureAwait(false);

                    var message = _batchHandler.GetNext();

<<<<<<< HEAD
                    if (message != null)
                    {
                        if (message.MessageId.BatchIndex + 1 == message.NumMessagesInBatch)
                        {
                            // only decrease flow counter after all sub-messages in a batch were dequeued

                            _sendWhenZero--;
                        }
=======
                    if (message is not null)
>>>>>>> 590fa26e
                        return message;
                    }

                    // here we are dequeing normal message so we need to decrease flow counter

                    _sendWhenZero--;

                    var messagePackage = await _queue.Dequeue(cancellationToken).ConfigureAwait(false);

                    if (!messagePackage.IsValid())
                    {
                        await RejectPackage(messagePackage, cancellationToken).ConfigureAwait(false);
                        continue;
                    }

                    var metadataSize = messagePackage.GetMetadataSize();
                    var redeliveryCount = messagePackage.RedeliveryCount;
                    var data = messagePackage.ExtractData(metadataSize);
                    var metadata = messagePackage.ExtractMetadata(metadataSize);
                    var messageId = messagePackage.MessageId;

                    return metadata.ShouldSerializeNumMessagesInBatch()
                        ? _batchHandler.Add(messageId, redeliveryCount, metadata, data)
                        : MessageFactory.Create(new MessageId(messageId), redeliveryCount, metadata, data);
                }
            }
        }

        public async Task Send(CommandAck command, CancellationToken cancellationToken)
        {
            var messageId = command.MessageIds[0];

            if (messageId.BatchIndex != -1)
            {
                var batchMessageId = _batchHandler.Acknowledge(messageId);

                if (batchMessageId is null)
                    return;

                command.MessageIds[0] = batchMessageId;
            }

            command.ConsumerId = _id;
            await _connection.Send(command, cancellationToken).ConfigureAwait(false);
        }

        public async Task Send(CommandRedeliverUnacknowledgedMessages command, CancellationToken cancellationToken)
        {
            command.ConsumerId = _id;
            await _connection.Send(command, cancellationToken).ConfigureAwait(false);
        }

        public async Task<CommandSuccess> Send(CommandUnsubscribe command, CancellationToken cancellationToken)
        {
            command.ConsumerId = _id;
            var response = await _connection.Send(command, cancellationToken).ConfigureAwait(false);
            response.Expect(BaseCommand.Type.Success);
            return response.Success;
        }

        public async Task<CommandSuccess> Send(CommandSeek command, CancellationToken cancellationToken)
        {
            command.ConsumerId = _id;
            var response = await _connection.Send(command, cancellationToken).ConfigureAwait(false);
            response.Expect(BaseCommand.Type.Success);
            _batchHandler.Clear();
            return response.Success;
        }

        public async Task<CommandGetLastMessageIdResponse> Send(CommandGetLastMessageId command, CancellationToken cancellationToken)
        {
            command.ConsumerId = _id;
            var response = await _connection.Send(command, cancellationToken).ConfigureAwait(false);
            response.Expect(BaseCommand.Type.GetLastMessageIdResponse);
            return response.GetLastMessageIdResponse;
        }

        public async ValueTask DisposeAsync()
        {
            try
            {
                _queue.Dispose();
                await _lock.DisposeAsync();
                var closeConsumer = new CommandCloseConsumer { ConsumerId = _id };
                await _connection.Send(closeConsumer, CancellationToken.None).ConfigureAwait(false);
            }
            catch
            {
                // Ignore
            }
        }

        public async Task UpdateMessagePrefetchCount(uint messagePrefetchCount, CancellationToken cancellationToken)
        {
            using (await _lock.Lock(cancellationToken).ConfigureAwait(false))
            {
                _cachedCommandFirstFlow.MessagePermits = messagePrefetchCount;
                _cachedCommandOtherFlow.MessagePermits = (uint) Math.Ceiling(messagePrefetchCount * 0.5);
            }
        }

        private async ValueTask SendFlow(CancellationToken cancellationToken)
        {
            //TODO Should sending the flow command be handled on another thread and thereby not slow down the consumer?

            if (_firstFlow)
            {
                await _connection.Send(_cachedCommandFirstFlow, cancellationToken).ConfigureAwait(false);
                _firstFlow = false;
            }
            else
            {
                await _connection.Send(_cachedCommandOtherFlow, cancellationToken).ConfigureAwait(false);
            }

            _sendWhenZero = _cachedCommandOtherFlow.MessagePermits;
        }

        private async Task RejectPackage(MessagePackage messagePackage, CancellationToken cancellationToken)
        {
            var ack = new CommandAck { Type = CommandAck.AckType.Individual, ValidationError = CommandAck.ValidationErrorType.ChecksumMismatch };

            ack.MessageIds.Add(messagePackage.MessageId);

            await Send(ack, cancellationToken).ConfigureAwait(false);
        }
    }
}<|MERGE_RESOLUTION|>--- conflicted
+++ resolved
@@ -65,8 +65,7 @@
 
                     var message = _batchHandler.GetNext();
 
-<<<<<<< HEAD
-                    if (message != null)
+                    if (message is not null)
                     {
                         if (message.MessageId.BatchIndex + 1 == message.NumMessagesInBatch)
                         {
@@ -74,9 +73,7 @@
 
                             _sendWhenZero--;
                         }
-=======
-                    if (message is not null)
->>>>>>> 590fa26e
+
                         return message;
                     }
 
