--- conflicted
+++ resolved
@@ -68,23 +68,8 @@
 
         private async void SetupChannel()
         {
-<<<<<<< HEAD
-            IProducerChannel? channel = null;
-
-            try
-            {
-                channel = await _factory.Create(CancellationTokenSource.Token).ConfigureAwait(false);
-                _producer.SetChannel(channel);
-            }
-            catch
-            {
-                if (channel != null)
-                    await channel.DisposeAsync().ConfigureAwait(false);
-            }
-=======
             var channel = await _factory.Create(CancellationTokenSource.Token).ConfigureAwait(false);
             await _producer.SetChannel(channel).ConfigureAwait(false);
->>>>>>> f86402ff
         }
     }
 }