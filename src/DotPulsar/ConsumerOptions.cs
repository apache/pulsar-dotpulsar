﻿/*
 * Licensed under the Apache License, Version 2.0 (the "License");
 * you may not use this file except in compliance with the License.
 * You may obtain a copy of the License at
 *
 *   http://www.apache.org/licenses/LICENSE-2.0
 *
 * Unless required by applicable law or agreed to in writing, software
 * distributed under the License is distributed on an "AS IS" BASIS,
 * WITHOUT WARRANTIES OR CONDITIONS OF ANY KIND, either express or implied.
 * See the License for the specific language governing permissions and
 * limitations under the License.
 */

namespace DotPulsar
{
    /// <summary>
    /// The consumer building options.
    /// </summary>
    public sealed class ConsumerOptions
    {
<<<<<<< HEAD
        internal const SubscriptionInitialPosition DefaultInitialPosition = SubscriptionInitialPosition.Latest;
        internal const uint DefaultMessagePrefetchCount = 1000;
        internal const int DefaultPriorityLevel = 0;
        internal const bool DefaultReadCompacted = false;
        internal const SubscriptionType DefaultSubscriptionType = SubscriptionType.Exclusive;
        internal const bool DefaultAutoUpdatePartitions = true;
        internal const int DefaultAutoUpdatePartitionsInterval = 60;
=======
        /// <summary>
        /// The default initial position.
        /// </summary>
        public static readonly SubscriptionInitialPosition DefaultInitialPosition = SubscriptionInitialPosition.Latest;

        /// <summary>
        /// The default message prefetch count.
        /// </summary>
        public static readonly uint DefaultMessagePrefetchCount = 1000;

        /// <summary>
        /// The default priority level.
        /// </summary>
        public static readonly int DefaultPriorityLevel = 0;

        /// <summary>
        /// The default of whether to read compacted.
        /// </summary>
        public static readonly bool DefaultReadCompacted = false;

        /// <summary>
        /// The default subscription type.
        /// </summary>
        public static readonly SubscriptionType DefaultSubscriptionType = SubscriptionType.Exclusive;
>>>>>>> 590fa26e

        public ConsumerOptions(string subscriptionName, string topic)
        {
            InitialPosition = DefaultInitialPosition;
            PriorityLevel = DefaultPriorityLevel;
            MessagePrefetchCount = DefaultMessagePrefetchCount;
            ReadCompacted = DefaultReadCompacted;
            SubscriptionType = DefaultSubscriptionType;
            SubscriptionName = subscriptionName;
            AutoUpdatePartitions = DefaultAutoUpdatePartitions;
            AutoUpdatePartitionsInterval = DefaultAutoUpdatePartitionsInterval;
            Topic = topic;
        }

        public ConsumerOptions(ConsumerOptions options, string topic, uint messagePrefetchCount)
        {
            Topic = topic;
            MessagePrefetchCount = messagePrefetchCount;

            InitialPosition = options.InitialPosition;
            PriorityLevel = options.PriorityLevel;
            ReadCompacted = options.ReadCompacted;
            SubscriptionType = options.SubscriptionType;
            SubscriptionName = options.SubscriptionName;
            AutoUpdatePartitions = options.AutoUpdatePartitions;
            AutoUpdatePartitionsInterval = options.AutoUpdatePartitionsInterval;
        }

        /// <summary>
        /// Set the consumer name. This is optional.
        /// </summary>
        public string? ConsumerName { get; set; }

        /// <summary>
        /// Set initial position for the subscription. The default is 'Latest'.
        /// </summary>
        public SubscriptionInitialPosition InitialPosition { get; set; }

        /// <summary>
        /// Set the priority level for the shared subscription consumer. The default is 0.
        /// </summary>
        public int PriorityLevel { get; set; }

        /// <summary>
        /// Number of messages that will be prefetched. The default is 1000.
        /// </summary>
        public uint MessagePrefetchCount { get; set; }

        /// <summary>
        /// Whether to read from the compacted topic. The default is 'false'.
        /// </summary>
        public bool ReadCompacted { get; set; }

        /// <summary>
        /// Set the subscription name for this consumer. This is required.
        /// </summary>
        public string SubscriptionName { get; set; }

        /// <summary>
        /// Set the subscription type for this consumer. The default is 'Exclusive'.
        /// </summary>
        public SubscriptionType SubscriptionType { get; set; }

        /// <summary>
        /// Set the topic for this consumer. This is required.
        /// </summary>
        public string Topic { get; set; }

        /// <summary>
        /// True if you want new partitiones to be consumed, false otherwise
        /// </summary>
        public bool AutoUpdatePartitions { get; set; }

        /// <summary>
        /// Time interval which determines frequency with which we are going to check for new partitions (in seconds).
        /// </summary>
        public int AutoUpdatePartitionsInterval { get; set; }
    }
}<|MERGE_RESOLUTION|>--- conflicted
+++ resolved
@@ -19,15 +19,6 @@
     /// </summary>
     public sealed class ConsumerOptions
     {
-<<<<<<< HEAD
-        internal const SubscriptionInitialPosition DefaultInitialPosition = SubscriptionInitialPosition.Latest;
-        internal const uint DefaultMessagePrefetchCount = 1000;
-        internal const int DefaultPriorityLevel = 0;
-        internal const bool DefaultReadCompacted = false;
-        internal const SubscriptionType DefaultSubscriptionType = SubscriptionType.Exclusive;
-        internal const bool DefaultAutoUpdatePartitions = true;
-        internal const int DefaultAutoUpdatePartitionsInterval = 60;
-=======
         /// <summary>
         /// The default initial position.
         /// </summary>
@@ -52,7 +43,16 @@
         /// The default subscription type.
         /// </summary>
         public static readonly SubscriptionType DefaultSubscriptionType = SubscriptionType.Exclusive;
->>>>>>> 590fa26e
+
+        /// <summary>
+        /// Whether to auto subscribe to new partitions.
+        /// </summary>
+        public const bool DefaultAutoUpdatePartitions = true;
+
+        /// <summary>
+        /// The default interval to check for new partitions to subscribe to.
+        /// </summary>
+        public const int DefaultAutoUpdatePartitionsInterval = 60;
 
         public ConsumerOptions(string subscriptionName, string topic)
         {
