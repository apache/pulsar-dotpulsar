﻿/*
 * Licensed under the Apache License, Version 2.0 (the "License");
 * you may not use this file except in compliance with the License.
 * You may obtain a copy of the License at
 *
 *   http://www.apache.org/licenses/LICENSE-2.0
 *
 * Unless required by applicable law or agreed to in writing, software
 * distributed under the License is distributed on an "AS IS" BASIS,
 * WITHOUT WARRANTIES OR CONDITIONS OF ANY KIND, either express or implied.
 * See the License for the specific language governing permissions and
 * limitations under the License.
 */

namespace DotPulsar.Extensions
{
    using Abstractions;
    using Internal;

    public static class PulsarClientExtensions
    {
<<<<<<< HEAD
        public static IProducerBuilder NewProducer(this IPulsarClient pulsarClient)
            => new ProducerBuilder(pulsarClient);

        public static IConsumerBuilder NewConsumer(this IPulsarClient pulsarClient)
            => new ConsumerBuilder(pulsarClient);

=======
        /// <summary>
        /// Get a builder that can be used to configure and build a Producer instance.
        /// </summary>
        public static IProducerBuilder NewProducer(this IPulsarClient pulsarClient)
            => new ProducerBuilder(pulsarClient);

        /// <summary>
        /// Get a builder that can be used to configure and build a Consumer instance.
        /// </summary>
        public static IConsumerBuilder NewConsumer(this IPulsarClient pulsarClient)
            => new ConsumerBuilder(pulsarClient);

        /// <summary>
        /// Get a builder that can be used to configure and build a Reader instance.
        /// </summary>
>>>>>>> f86402ff
        public static IReaderBuilder NewReader(this IPulsarClient pulsarClient)
            => new ReaderBuilder(pulsarClient);
    }
}<|MERGE_RESOLUTION|>--- conflicted
+++ resolved
@@ -19,14 +19,6 @@
 
     public static class PulsarClientExtensions
     {
-<<<<<<< HEAD
-        public static IProducerBuilder NewProducer(this IPulsarClient pulsarClient)
-            => new ProducerBuilder(pulsarClient);
-
-        public static IConsumerBuilder NewConsumer(this IPulsarClient pulsarClient)
-            => new ConsumerBuilder(pulsarClient);
-
-=======
         /// <summary>
         /// Get a builder that can be used to configure and build a Producer instance.
         /// </summary>
@@ -42,7 +34,6 @@
         /// <summary>
         /// Get a builder that can be used to configure and build a Reader instance.
         /// </summary>
->>>>>>> f86402ff
         public static IReaderBuilder NewReader(this IPulsarClient pulsarClient)
             => new ReaderBuilder(pulsarClient);
     }
