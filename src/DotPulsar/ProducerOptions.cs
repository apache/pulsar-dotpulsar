--- conflicted
+++ resolved
@@ -63,13 +63,10 @@
         Topic = topic;
         Schema = schema;
         MessageRouter = new RoundRobinPartitionRouter();
-<<<<<<< HEAD
         EncryptionKeys = DefaultEncryptionKeys;
         CryptoKeyReader = DefaultCryptoKeyReader;
         CryptoFailureAction = DefaultCryptoFailureAction;
-=======
         ProducerProperties = [];
->>>>>>> d7cd9c21
     }
 
     /// <summary>
