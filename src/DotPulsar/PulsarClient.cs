--- conflicted
+++ resolved
@@ -22,12 +22,9 @@
     using System.Threading;
     using System.Threading.Tasks;
 
-<<<<<<< HEAD
-=======
     /// <summary>
     /// Pulsar client for creating producers, consumers and readers.
     /// </summary>
->>>>>>> f86402ff
     public sealed class PulsarClient : IPulsarClient
     {
         private readonly IConnectionPool _connectionPool;
@@ -44,12 +41,9 @@
             DotPulsarEventSource.Log.ClientCreated();
         }
 
-<<<<<<< HEAD
-=======
         /// <summary>
         /// Get a builder that can be used to configure and build a PulsarClient instance.
         /// </summary>
->>>>>>> f86402ff
         public static IPulsarClientBuilder Builder()
             => new PulsarClientBuilder();
 
@@ -81,11 +75,7 @@
             var factory = new ConsumerChannelFactory(correlationId, _processManager, _connectionPool, executor, options);
 
             var stateManager = new StateManager<ConsumerState>(ConsumerState.Disconnected, ConsumerState.Closed, ConsumerState.ReachedEndOfTopic, ConsumerState.Faulted);
-<<<<<<< HEAD
-            var consumer = new Consumer(correlationId, options.Topic, _processManager, new NotReadyChannel(), new AsyncLockExecutor(executor), stateManager);
-=======
             var consumer = new Consumer(correlationId, options.Topic, _processManager, new NotReadyChannel(), executor, stateManager);
->>>>>>> f86402ff
             var process = new ConsumerProcess(correlationId, stateManager, factory, consumer, options.SubscriptionType == SubscriptionType.Failover);
             _processManager.Add(process);
             process.Start();
@@ -102,11 +92,7 @@
             var executor = new Executor(correlationId, _processManager, _exceptionHandler);
             var factory = new ReaderChannelFactory(correlationId, _processManager, _connectionPool, executor, options);
             var stateManager = new StateManager<ReaderState>(ReaderState.Disconnected, ReaderState.Closed, ReaderState.ReachedEndOfTopic, ReaderState.Faulted);
-<<<<<<< HEAD
-            var reader = new Reader(correlationId, options.Topic, _processManager, new NotReadyChannel(), new AsyncLockExecutor(executor), stateManager);
-=======
             var reader = new Reader(correlationId, options.Topic, _processManager, new NotReadyChannel(), executor, stateManager);
->>>>>>> f86402ff
             var process = new ReaderProcess(correlationId, stateManager, factory, reader);
             _processManager.Add(process);
             process.Start();
