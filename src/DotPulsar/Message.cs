﻿/*
 * Licensed under the Apache License, Version 2.0 (the "License");
 * you may not use this file except in compliance with the License.
 * You may obtain a copy of the License at
 *
 *   http://www.apache.org/licenses/LICENSE-2.0
 *
 * Unless required by applicable law or agreed to in writing, software
 * distributed under the License is distributed on an "AS IS" BASIS,
 * WITHOUT WARRANTIES OR CONDITIONS OF ANY KIND, either express or implied.
 * See the License for the specific language governing permissions and
 * limitations under the License.
 */

namespace DotPulsar
{
    using System;
    using System.Buffers;
    using System.Collections.Generic;

    /// <summary>
    /// The message received by consumers and readers.
    /// </summary>
    public sealed class Message
    {
        internal Message(
            MessageId messageId,
            ReadOnlySequence<byte> data,
            string producerName,
            ulong sequenceId,
            uint redeliveryCount,
            ulong eventTime,
            ulong publishTime,
            IReadOnlyDictionary<string, string> properties,
            bool hasBase64EncodedKey,
            string? key,
            byte[]? orderingKey)
        {
            MessageId = messageId;
            Data = data;
<<<<<<< HEAD

            if (singleMetadata is null)
            {
                EventTime = metadata.EventTime;
                HasBase64EncodedKey = metadata.PartitionKeyB64Encoded;
                Key = metadata.PartitionKey;
                SequenceId = metadata.SequenceId;
                OrderingKey = metadata.OrderingKey;
                _keyValues = metadata.Properties;
            }
            else
            {
                EventTime = singleMetadata.EventTime;
                HasBase64EncodedKey = singleMetadata.PartitionKeyB64Encoded;
                Key = singleMetadata.PartitionKey;
                OrderingKey = singleMetadata.OrderingKey;
                SequenceId = singleMetadata.SequenceId;
                _keyValues = singleMetadata.Properties;
                NumMessagesInBatch = metadata.NumMessagesInBatch;
            }
=======
            ProducerName = producerName;
            SequenceId = sequenceId;
            RedeliveryCount = redeliveryCount;
            EventTime = eventTime;
            PublishTime = publishTime;
            Properties = properties;
            HasBase64EncodedKey = hasBase64EncodedKey;
            Key = key;
            OrderingKey = orderingKey;
>>>>>>> 590fa26e
        }

        /// <summary>
        /// The id of the message.
        /// </summary>
        public MessageId MessageId { get; }

        /// <summary>
        /// The raw payload of the message.
        /// </summary>
        public ReadOnlySequence<byte> Data { get; }

        /// <summary>
        /// The name of the producer who produced the message.
        /// </summary>
        public string ProducerName { get; }

        /// <summary>
        /// The sequence id of the message.
        /// </summary>
        public ulong SequenceId { get; }

        /// <summary>
        /// The redelivery count (maintained by the broker) of the message.
        /// </summary>
        public uint RedeliveryCount { get; }

        /// <summary>
        /// Number of messages in a batch this message belongs to. 0 if message does't belong to a batch.
        /// </summary>
        public int NumMessagesInBatch { get; }

        /// <summary>
        /// Check whether the message has an event time.
        /// </summary>
        public bool HasEventTime => EventTime != 0;

        /// <summary>
        /// The event time of the message (unix time in milliseconds).
        /// </summary>
        public ulong EventTime { get; }

        /// <summary>
        /// The event time of the message.
        /// </summary>
        public DateTimeOffset EventTimeAsDateTimeOffset => DateTimeOffset.FromUnixTimeMilliseconds((long) EventTime);

        /// <summary>
        /// Check whether the key been base64 encoded.
        /// </summary>
        public bool HasBase64EncodedKey { get; }

        /// <summary>
        /// Check whether the message has a key.
        /// </summary>
        public bool HasKey => Key is not null;

        /// <summary>
        /// The key as a string.
        /// </summary>
        public string? Key { get; }

        /// <summary>
        /// The key as bytes.
        /// </summary>
        public byte[]? KeyBytes => Key is not null ? Convert.FromBase64String(Key) : null;

        /// <summary>
        /// Check whether the message has an ordering key.
        /// </summary>
        public bool HasOrderingKey => OrderingKey is not null;

        /// <summary>
        /// The ordering key of the message.
        /// </summary>
        public byte[]? OrderingKey { get; }

        /// <summary>
        /// The publish time of the message (unix time in milliseconds).
        /// </summary>
        public ulong PublishTime { get; }

        /// <summary>
        /// The publish time of the message.
        /// </summary>
        public DateTimeOffset PublishTimeAsDateTimeOffset => DateTimeOffset.FromUnixTimeMilliseconds((long) PublishTime);

        /// <summary>
        /// The properties of the message.
        /// </summary>
        public IReadOnlyDictionary<string, string> Properties { get; }
    }
}<|MERGE_RESOLUTION|>--- conflicted
+++ resolved
@@ -34,32 +34,11 @@
             IReadOnlyDictionary<string, string> properties,
             bool hasBase64EncodedKey,
             string? key,
-            byte[]? orderingKey)
+            byte[]? orderingKey,
+            int numMessagesInBatch)
         {
             MessageId = messageId;
             Data = data;
-<<<<<<< HEAD
-
-            if (singleMetadata is null)
-            {
-                EventTime = metadata.EventTime;
-                HasBase64EncodedKey = metadata.PartitionKeyB64Encoded;
-                Key = metadata.PartitionKey;
-                SequenceId = metadata.SequenceId;
-                OrderingKey = metadata.OrderingKey;
-                _keyValues = metadata.Properties;
-            }
-            else
-            {
-                EventTime = singleMetadata.EventTime;
-                HasBase64EncodedKey = singleMetadata.PartitionKeyB64Encoded;
-                Key = singleMetadata.PartitionKey;
-                OrderingKey = singleMetadata.OrderingKey;
-                SequenceId = singleMetadata.SequenceId;
-                _keyValues = singleMetadata.Properties;
-                NumMessagesInBatch = metadata.NumMessagesInBatch;
-            }
-=======
             ProducerName = producerName;
             SequenceId = sequenceId;
             RedeliveryCount = redeliveryCount;
@@ -69,7 +48,7 @@
             HasBase64EncodedKey = hasBase64EncodedKey;
             Key = key;
             OrderingKey = orderingKey;
->>>>>>> 590fa26e
+            NumMessagesInBatch = numMessagesInBatch;
         }
 
         /// <summary>
