--- conflicted
+++ resolved
@@ -22,12 +22,8 @@
   </PropertyGroup>
 
   <ItemGroup>    
-<<<<<<< HEAD
     <PackageReference Include="HashDepot" Version="2.0.3" />    
-    <PackageReference Include="Microsoft.Extensions.ObjectPool" Version="5.0.4" />    
-=======
     <PackageReference Include="Microsoft.Extensions.ObjectPool" Version="5.0.5" />    
->>>>>>> 346e606a
     <PackageReference Include="Microsoft.SourceLink.GitHub" Version="1.0.0" PrivateAssets="All" />
     <PackageReference Include="protobuf-net" Version="3.0.101" />
     <PackageReference Include="System.IO.Pipelines" Version="5.0.1" />
