--- conflicted
+++ resolved
@@ -2,11 +2,7 @@
 
   <PropertyGroup>
     <TargetFrameworks>netstandard2.0;netstandard2.1</TargetFrameworks>
-<<<<<<< HEAD
-    <Version>0.9.0</Version>
-=======
     <Version>0.9.3</Version>
->>>>>>> f86402ff
     <AssemblyVersion>$(Version)</AssemblyVersion>
     <FileVersion>$(Version)</FileVersion>
     <Authors>DanskeCommodities;dblank</Authors>
@@ -15,11 +11,7 @@
     <Title>DotPulsar</Title>
     <PackageTags>Apache;Pulsar</PackageTags>
     <PackageLicenseExpression>Apache-2.0</PackageLicenseExpression>
-<<<<<<< HEAD
-    <PackageReleaseNotes>Beta release - Proxy support</PackageReleaseNotes>
-=======
     <PackageReleaseNotes>Beta release - Support requesting redelivery of unacknowledged messages</PackageReleaseNotes>
->>>>>>> f86402ff
     <Description>.NET/C# client library for Apache Pulsar</Description>
     <GenerateDocumentationFile>true</GenerateDocumentationFile>
     <PublishRepositoryUrl>true</PublishRepositoryUrl>
@@ -29,14 +21,9 @@
   </PropertyGroup>
 
   <ItemGroup>    
-<<<<<<< HEAD
+    <PackageReference Include="Microsoft.Extensions.ObjectPool" Version="3.1.5" />    
     <PackageReference Include="Microsoft.SourceLink.GitHub" Version="1.0.0" PrivateAssets="All" />
     <PackageReference Include="protobuf-net" Version="2.3.*" />
-=======
-    <PackageReference Include="Microsoft.Extensions.ObjectPool" Version="3.1.5" />    
-    <PackageReference Include="Microsoft.SourceLink.GitHub" Version="1.0.0" PrivateAssets="All" />
-    <PackageReference Include="protobuf-net" Version="2.4.6" />
->>>>>>> f86402ff
     <PackageReference Include="System.IO.Pipelines" Version="4.7.2" />
   </ItemGroup>
 
